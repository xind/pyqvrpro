import base64
import requests
import untangle

API_VERSION = '1.1.0'


class Client(object):
    def __init__(self, user, password, host, protocol='http', port=8080, verifyssl=True):
        """Initialize QVR client."""

        self._user = user
        self._password = password
        self._host = host
        self._protocol = protocol
        self._port = port
        self._verifyssl = verifyssl
        self._authenticated = False
        self._session_id = None
<<<<<<< HEAD
        
=======
        self._qvrpro_uri = '/qvrpro'
>>>>>>> 9108750b

        self.connect()

    def _is_qvrpro(self):
        entry_url = self._get_endpoint_url('/qvrentry')
        response = requests.get(entry_url)
        responseobj = response.json()
        if responseobj.get('is_qvp', '') == 'no':
            self._qvrpro_uri = '/qvrelite'
        else:
            self._qvrpro_uri = '/qvrpro'

    def connect(self):
        """Login to QVR Pro."""

        self._is_qvrpro()
        login_url = self._get_endpoint_url('/cgi-bin/authLogin.cgi')

        params = {
            'user': self._user,
            'pwd': base64.b64encode(self._password.encode('ascii')),
            'serviceKey': 1,
            'verify': self._verifyssl
        }

        response = requests.get(login_url, params=params)

        responseobj = untangle.parse(
            response.content.decode(response.encoding)).QDocRoot

        self._authenticated = bool(int(responseobj.authPassed.cdata))

        if not self.authenticated:
            raise AuthenticationError(msg='Authentication failed.')

        self._session_id = responseobj.authSid.cdata

    def get_auth_string(self):
        """Get user and password as auth string for url."""

        return f"{self._user}:{self._password}"

    def list_cameras(self):
        """Get a list of configured cameras."""

        return self._get(f'{self._qvrpro_uri}/camera/list')

    def get_capability(self, ptz=False):
        """Get camera capability."""

        capability = 'get_camera_capability' if ptz else 'get_event_capability'

        params = {
            'act': capability
        }

        return self._get(f'{self._qvrpro_uri}/camera/capability', params)

    def get_snapshot(self, camera_guid):
        """Get a snapshot from specified camera."""

        return self._get(f'{self._qvrpro_uri}/camera/snapshot/{camera_guid}')

    def get_channel_list(self):
        """Get a list of available channels."""

        resp = self._get(f'{self._qvrpro_uri}/qshare/StreamingOutput/channels')

        if "message" in resp.keys():
            if resp["message"] == "Insufficient permission.":
                raise InsufficientPermissionsError(
                    "User must have Surveillance Management permission")

        return resp

    def get_channel_streams(self, guid):
        """Get streams for a specific channel."""
        url = f'{self._qvrpro_uri}/qshare/StreamingOutput/channel/{guid}/streams'

        return self._get(url)

    def get_channel_live_stream(self, guid, stream=0, protocol='hls'):
        """Get a live stream for a specific channel."""
        url = f'{self._qvrpro_uri}/qshare/StreamingOutput' \
              f'/channel/{guid}/stream/{stream}/liveStream'

        body = {
            'protocol': protocol
        }

        return self._post(url, json=body)

    def start_recording(self, guid):
        """Start recording a specific channel."""
        url = f'{self._qvrpro_uri}/camera/mrec/{guid}/start'

        return self._put(url)

    def stop_recording(self, guid):
        """Start recording a specific channel."""
        url = f'{self._qvrpro_uri}/camera/mrec/{guid}/stop'

        return self._put(url)

    def get_recording(self, timestamp, camera_guid, channel_id=0, pre_period=10000, post_period=0):
        """
            Get a recording from specified camera. 
            Timestamp in UTC time
            pre and post period in miliseconds
        """
        url = '/qvrpro/camera/recordingfile/{}/{}'.format(camera_guid, channel_id)
        params = {
            "time": timestamp,
            "post_period": post_period,
            "pre_period": pre_period
        }
        return self._get(url, params)

    def _parse_response(self, resp):
        """Return response depending on content type."""
        if not resp.ok:
            self._authenticated = False
            raise QVRResponseError(resp.content.decode('UTF-8'))

        content_type = resp.headers['content-type']

        if content_type == 'application/json':
            if (not resp.ok):
                """Error response returns malformed json so we can't get
                    the actual error message."""
                self._authenticated = False
                raise QVRResponseError(resp.content.decode('UTF-8'))

            return resp.json()

        if content_type == 'image/jpeg':
            return resp.content

        return resp

    def _get(self, uri, params=None):
        """Perform GET request"""

        params = params or {}

        default_params = {
            'sid': self._session_id,
            'ver': API_VERSION,
        }

        url = self._get_endpoint_url(uri)

        resp = requests.get(url, {**default_params, **params})

        return self._parse_response(resp)

    def _post(self, uri, json):
        """Do POST request."""
        params = {
            'sid': self._session_id,
        }

        url = self._get_endpoint_url(uri)

        resp = requests.post(url, json=json, params=params)

        return self._parse_response(resp)

    def _put(self, uri):
        """Do POST request."""
        params = {
            'sid': self._session_id,
            'ver': API_VERSION,
        }

        url = self._get_endpoint_url(uri)

        resp = requests.put(url, params=params)

        return self._parse_response(resp)

    def _get_endpoint_url(self, uri):
        """Get endpoint url."""
        return '{}{}'.format(self._base_url, uri)

    @property
    def authenticated(self):
        """Get authentication status."""
        return self._authenticated

    @property
    def _base_url(self):
        """Get API base URL."""
        return '{}://{}:{}'.format(self._protocol, self._host, self._port)


class AuthenticationError(ConnectionError):
    def __init__(self, msg):
        super().__init__({msg: msg})


class InsufficientPermissionsError(AuthenticationError):
    def __init__(self, msg):
        super().__init__({msg: msg})


class QVRResponseError(ConnectionError):
    def __init__(self, msg):
        super().__init__({msg: msg})<|MERGE_RESOLUTION|>--- conflicted
+++ resolved
@@ -17,11 +17,7 @@
         self._verifyssl = verifyssl
         self._authenticated = False
         self._session_id = None
-<<<<<<< HEAD
-        
-=======
         self._qvrpro_uri = '/qvrpro'
->>>>>>> 9108750b
 
         self.connect()
 
